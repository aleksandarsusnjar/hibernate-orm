/*
 * Hibernate, Relational Persistence for Idiomatic Java
 *
 * Copyright (c) 2008-2013, Red Hat Inc. or third-party contributors as
 * indicated by the @author tags or express copyright attribution
 * statements applied by the authors.  All third-party contributions are
 * distributed under license by Red Hat Inc.
 *
 * This copyrighted material is made available to anyone wishing to use, modify,
 * copy, or redistribute it subject to the terms and conditions of the GNU
 * Lesser General Public License, as published by the Free Software Foundation.
 *
 * This program is distributed in the hope that it will be useful,
 * but WITHOUT ANY WARRANTY; without even the implied warranty of MERCHANTABILITY
 * or FITNESS FOR A PARTICULAR PURPOSE.  See the GNU Lesser General Public License
 * for more details.
 *
 * You should have received a copy of the GNU Lesser General Public License
 * along with this distribution; if not, write to:
 * Free Software Foundation, Inc.
 * 51 Franklin Street, Fifth Floor
 * Boston, MA  02110-1301  USA
 */
package org.hibernate.bytecode.internal.javassist;

import java.io.Serializable;

import org.hibernate.InstantiationException;
import org.hibernate.bytecode.spi.ReflectionOptimizer;

/**
 * The {@link org.hibernate.bytecode.spi.ReflectionOptimizer.InstantiationOptimizer} implementation for Javassist
 * which simply acts as an adapter to the {@link FastClass} class.
 *
 * @author Steve Ebersole
 */
public class InstantiationOptimizerAdapter implements ReflectionOptimizer.InstantiationOptimizer, Serializable {
	private final FastClass fastClass;

	/**
	 * Constructs the InstantiationOptimizerAdapter
	 *
	 * @param fastClass The fast class for the class to be instantiated here.
	 */
	public InstantiationOptimizerAdapter(FastClass fastClass) {
		this.fastClass = fastClass;
	}
<<<<<<< HEAD
=======

>>>>>>> 3343e6d6
	@Override
	public Object newInstance() {
		try {
			return fastClass.newInstance();
		}
		catch ( Exception e ) {
			throw new InstantiationException(
					"Could not instantiate entity with Javassist optimizer: ",
					fastClass.getJavaClass(),
					e
			);
		}
	}
}<|MERGE_RESOLUTION|>--- conflicted
+++ resolved
@@ -45,10 +45,7 @@
 	public InstantiationOptimizerAdapter(FastClass fastClass) {
 		this.fastClass = fastClass;
 	}
-<<<<<<< HEAD
-=======
 
->>>>>>> 3343e6d6
 	@Override
 	public Object newInstance() {
 		try {
