--- conflicted
+++ resolved
@@ -22,13 +22,10 @@
  * Boston, MA  02110-1301  USA
  */
 package org.hibernate.hql.ast.tree;
+
 import org.hibernate.engine.SessionFactoryImplementor;
-<<<<<<< HEAD
-import org.hibernate.util.StringHelper;
+import org.hibernate.internal.util.StringHelper;
 import antlr.SemanticException;
-=======
-import org.hibernate.internal.util.StringHelper;
->>>>>>> 0b10334e
 
 /**
  * Represents a reference to a result_variable as defined in the JPA 2 spec.
@@ -63,7 +60,8 @@
 	/**
 	 *  {@inheritDoc}
 	 */
-	public String getRenderText(SessionFactoryImplementor sessionFactory) {
+	@Override
+    public String getRenderText(SessionFactoryImplementor sessionFactory) {
 		int scalarColumnIndex = selectExpression.getScalarColumnIndex();
 		if ( scalarColumnIndex < 0 ) {
 			throw new IllegalStateException(
