/*
 * Hibernate, Relational Persistence for Idiomatic Java
 *
 * Copyright (c) 2008-2011, Red Hat Inc. or third-party contributors as
 * indicated by the @author tags or express copyright attribution
 * statements applied by the authors.  All third-party contributions are
 * distributed under license by Red Hat Inc.
 *
 * This copyrighted material is made available to anyone wishing to use, modify,
 * copy, or redistribute it subject to the terms and conditions of the GNU
 * Lesser General Public License, as published by the Free Software Foundation.
 *
 * This program is distributed in the hope that it will be useful,
 * but WITHOUT ANY WARRANTY; without even the implied warranty of MERCHANTABILITY
 * or FITNESS FOR A PARTICULAR PURPOSE.  See the GNU Lesser General Public License
 * for more details.
 *
 * You should have received a copy of the GNU Lesser General Public License
 * along with this distribution; if not, write to:
 * Free Software Foundation, Inc.
 * 51 Franklin Street, Fifth Floor
 * Boston, MA  02110-1301  USA
 */
package org.hibernate.cache.spi.entry;

import org.hibernate.engine.spi.SessionFactoryImplementor;

/**
 * Unstructured CacheEntry format (used to store entities and collections).
 *
 * @author Gavin King
 * @author Steve Ebersole
 */
public class UnstructuredCacheEntry implements CacheEntryStructure {
	/**
	 * Access to the singleton instance.
	 */
	public static final UnstructuredCacheEntry INSTANCE = new UnstructuredCacheEntry();

	@Override
	public Object structure(Object item) {
		return item;
	}

	@Override
<<<<<<< HEAD
	public Object destructure(Object map, SessionFactoryImplementor factory) {
		return map;
=======
	public Object destructure(Object structured, SessionFactoryImplementor factory) {
		return structured;
>>>>>>> 3343e6d6
	}

	private UnstructuredCacheEntry() {
	}
}<|MERGE_RESOLUTION|>--- conflicted
+++ resolved
@@ -43,13 +43,8 @@
 	}
 
 	@Override
-<<<<<<< HEAD
 	public Object destructure(Object map, SessionFactoryImplementor factory) {
 		return map;
-=======
-	public Object destructure(Object structured, SessionFactoryImplementor factory) {
-		return structured;
->>>>>>> 3343e6d6
 	}
 
 	private UnstructuredCacheEntry() {
