/*
 * Hibernate, Relational Persistence for Idiomatic Java
 *
 * Copyright (c) 2010, Red Hat Inc. or third-party contributors as
 * indicated by the @author tags or express copyright attribution
 * statements applied by the authors.  All third-party contributions are
 * distributed under license by Red Hat Inc.
 *
 * This copyrighted material is made available to anyone wishing to use, modify,
 * copy, or redistribute it subject to the terms and conditions of the GNU
 * Lesser General Public License, as published by the Free Software Foundation.
 *
 * This program is distributed in the hope that it will be useful,
 * but WITHOUT ANY WARRANTY; without even the implied warranty of MERCHANTABILITY
 * or FITNESS FOR A PARTICULAR PURPOSE.  See the GNU Lesser General Public License
 * for more details.
 *
 * You should have received a copy of the GNU Lesser General Public License
 * along with this distribution; if not, write to:
 * Free Software Foundation, Inc.
 * 51 Franklin Street, Fifth Floor
 * Boston, MA  02110-1301  USA
 */
package org.hibernate.dialect;
import java.lang.reflect.Method;
import org.hibernate.HibernateLogger;
import org.hibernate.MappingException;
import org.hibernate.dialect.function.AnsiTrimFunction;
import org.hibernate.dialect.function.DerbyConcatFunction;
import org.hibernate.internal.util.ReflectHelper;
import org.hibernate.sql.CaseFragment;
import org.hibernate.sql.DerbyCaseFragment;
<<<<<<< HEAD
import org.hibernate.util.ReflectHelper;
import org.jboss.logging.Logger;
=======
>>>>>>> 0b10334e

/**
 * Hibernate Dialect for Cloudscape 10 - aka Derby. This implements both an
 * override for the identity column generator as well as for the case statement
 * issue documented at:
 * http://www.jroller.com/comments/kenlars99/Weblog/cloudscape_soon_to_be_derby
 *
 * @author Simon Johnston
 */
public class DerbyDialect extends DB2Dialect {

    private static final HibernateLogger LOG = Logger.getMessageLogger(HibernateLogger.class, DerbyDialect.class.getName());

	private int driverVersionMajor;
	private int driverVersionMinor;

	public DerbyDialect() {
		super();
		registerFunction( "concat", new DerbyConcatFunction() );
		registerFunction( "trim", new AnsiTrimFunction() );
		determineDriverVersion();
	}

	@SuppressWarnings({ "UnnecessaryUnboxing" })
	private void determineDriverVersion() {
		try {
			// locate the derby sysinfo class and query its version info
			final Class sysinfoClass = ReflectHelper.classForName( "org.apache.derby.tools.sysinfo", this.getClass() );
			final Method majorVersionGetter = sysinfoClass.getMethod( "getMajorVersion", ReflectHelper.NO_PARAM_SIGNATURE );
			final Method minorVersionGetter = sysinfoClass.getMethod( "getMinorVersion", ReflectHelper.NO_PARAM_SIGNATURE );
			driverVersionMajor = ( (Integer) majorVersionGetter.invoke( null, ReflectHelper.NO_PARAMS ) ).intValue();
			driverVersionMinor = ( (Integer) minorVersionGetter.invoke( null, ReflectHelper.NO_PARAMS ) ).intValue();
		}
		catch ( Exception e ) {
            LOG.unableToLoadDerbyDriver(e.getMessage());
			driverVersionMajor = -1;
			driverVersionMinor = -1;
		}
	}

	private boolean isTenPointFiveReleaseOrNewer() {
		return driverVersionMajor > 10 || ( driverVersionMajor == 10 && driverVersionMinor >= 5 );
	}

	@Override
    public String getCrossJoinSeparator() {
		return ", ";
	}

	/**
	 * Return the case statement modified for Cloudscape.
	 */
	@Override
    public CaseFragment createCaseFragment() {
		return new DerbyCaseFragment();
	}

	@Override
    public boolean dropConstraints() {
	      return true;
	}

	@Override
    public boolean supportsSequences() {
		// technically sequence support was added in 10.6.1.0...
		//
		// The problem though is that I am not exactly sure how to differentiate 10.6.1.0 from any other 10.6.x release.
		//
		// http://db.apache.org/derby/docs/10.0/publishedapi/org/apache/derby/tools/sysinfo.html seems incorrect.  It
		// states that derby's versioning scheme is major.minor.maintenance, but obviously 10.6.1.0 has 4 components
		// to it, not 3.
		//
		// Let alone the fact that it states that versions with the matching major.minor are 'feature
		// compatible' which is clearly not the case here (sequence support is a new feature...)
		return driverVersionMajor > 10 || ( driverVersionMajor == 10 && driverVersionMinor >= 6 );
	}

	@Override
	public String getSequenceNextValString(String sequenceName) {
		if ( supportsSequences() ) {
			return "values next value for " + sequenceName;
		}
		else {
			throw new MappingException( "Derby does not support sequence prior to release 10.6.1.0" );
		}
	}

	@Override
    public boolean supportsLimit() {
		return isTenPointFiveReleaseOrNewer();
	}

	//HHH-4531
	@Override
    public boolean supportsCommentOn() {
		return false;
	}

	@Override
    public boolean supportsLimitOffset() {
		return isTenPointFiveReleaseOrNewer();
	}

   @Override
public String getForUpdateString() {
		return " for update with rs";
   }

	@Override
    public String getWriteLockString(int timeout) {
		return " for update with rs";
	}

	@Override
    public String getReadLockString(int timeout) {
		return " for read only with rs";
	}


	/**
	 * {@inheritDoc}
	 * <p/>
	 * From Derby 10.5 Docs:
	 * <pre>
	 * Query
	 * [ORDER BY clause]
	 * [result offset clause]
	 * [fetch first clause]
	 * [FOR UPDATE clause]
	 * [WITH {RR|RS|CS|UR}]
	 * </pre>
	 */
	@Override
    public String getLimitString(String query, final int offset, final int limit) {
		StringBuffer sb = new StringBuffer(query.length() + 50);

		final String normalizedSelect = query.toLowerCase().trim();
		final int forUpdateIndex = normalizedSelect.lastIndexOf( "for update") ;

		if ( hasForUpdateClause( forUpdateIndex ) ) {
			sb.append( query.substring( 0, forUpdateIndex-1 ) );
		}
		else if ( hasWithClause( normalizedSelect ) ) {
			sb.append( query.substring( 0, getWithIndex( query ) - 1 ) );
		}
		else {
			sb.append( query );
		}

		if ( offset == 0 ) {
			sb.append( " fetch first " );
		}
		else {
			sb.append( " offset " ).append( offset ).append( " rows fetch next " );
		}

		sb.append( limit ).append( " rows only" );

		if ( hasForUpdateClause( forUpdateIndex ) ) {
			sb.append(' ');
			sb.append( query.substring( forUpdateIndex ) );
		}
		else if ( hasWithClause( normalizedSelect ) ) {
			sb.append( ' ' ).append( query.substring( getWithIndex( query ) ) );
		}
		return sb.toString();
	}

	@Override
    public boolean supportsVariableLimit() {
		// we bind the limit and offset values directly into the sql...
		return false;
	}

	private boolean hasForUpdateClause(int forUpdateIndex) {
		return forUpdateIndex >= 0;
	}

	private boolean hasWithClause(String normalizedSelect){
		return normalizedSelect.startsWith( "with ", normalizedSelect.length()-7 );
	}

	private int getWithIndex(String querySelect) {
		int i = querySelect.lastIndexOf( "with " );
		if ( i < 0 ) {
			i = querySelect.lastIndexOf( "WITH " );
		}
		return i;
	}

	@Override
    public String getQuerySequencesString() {
	   return null ;
	}


	// Overridden informational metadata ~~~~~~~~~~~~~~~~~~~~~~~~~~~~~~~~~~~~~~

	@Override
    public boolean supportsLobValueChangePropogation() {
		return false;
	}
	
	@Override
    public boolean supportsUnboundedLobLocatorMaterialization() {
		return false;
	}
}<|MERGE_RESOLUTION|>--- conflicted
+++ resolved
@@ -22,6 +22,7 @@
  * Boston, MA  02110-1301  USA
  */
 package org.hibernate.dialect;
+
 import java.lang.reflect.Method;
 import org.hibernate.HibernateLogger;
 import org.hibernate.MappingException;
@@ -30,11 +31,7 @@
 import org.hibernate.internal.util.ReflectHelper;
 import org.hibernate.sql.CaseFragment;
 import org.hibernate.sql.DerbyCaseFragment;
-<<<<<<< HEAD
-import org.hibernate.util.ReflectHelper;
 import org.jboss.logging.Logger;
-=======
->>>>>>> 0b10334e
 
 /**
  * Hibernate Dialect for Cloudscape 10 - aka Derby. This implements both an
@@ -237,7 +234,7 @@
     public boolean supportsLobValueChangePropogation() {
 		return false;
 	}
-	
+
 	@Override
     public boolean supportsUnboundedLobLocatorMaterialization() {
 		return false;
