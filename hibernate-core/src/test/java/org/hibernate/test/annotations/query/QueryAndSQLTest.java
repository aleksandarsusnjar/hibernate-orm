--- conflicted
+++ resolved
@@ -473,14 +473,11 @@
 				Chaos.class,
 				CasimirParticle.class,
 				AllTables.class,
-<<<<<<< HEAD
-				Dimensions.class
-=======
+				Dimensions.class,
 				Attrset.class,
 				Attrvalue.class,
 				Employee.class,
 				Employeegroup.class
->>>>>>> 17d9a2c1
 		};
 	}
 
