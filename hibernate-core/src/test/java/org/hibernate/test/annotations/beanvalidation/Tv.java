--- conflicted
+++ resolved
@@ -1,178 +1,88 @@
-<<<<<<< HEAD
-/*
- * Hibernate, Relational Persistence for Idiomatic Java
- *
- * Copyright (c) 2010 by Red Hat Inc and/or its affiliates or by
- * third-party contributors as indicated by either @author tags or express
- * copyright attribution statements applied by the authors.  All
- * third-party contributions are distributed under license by Red Hat Inc.
- *
- * This copyrighted material is made available to anyone wishing to use, modify,
- * copy, or redistribute it subject to the terms and conditions of the GNU
- * Lesser General Public License, as published by the Free Software Foundation.
- *
- * This program is distributed in the hope that it will be useful,
- * but WITHOUT ANY WARRANTY; without even the implied warranty of MERCHANTABILITY
- * or FITNESS FOR A PARTICULAR PURPOSE.  See the GNU Lesser General Public License
- * for more details.
- *
- * You should have received a copy of the GNU Lesser General Public License
- * along with this distribution; if not, write to:
- * Free Software Foundation, Inc.
- * 51 Franklin Street, Fifth Floor
- * Boston, MA  02110-1301  USA
- */
-
-package org.hibernate.test.annotations.beanvalidation;
-
-import java.math.BigDecimal;
-import java.math.BigInteger;
-import java.util.Date;
-import javax.persistence.Embeddable;
-import javax.persistence.Entity;
-import javax.persistence.Id;
-import javax.validation.Valid;
-import javax.validation.constraints.Future;
-import javax.validation.constraints.Min;
-import javax.validation.constraints.NotNull;
-import javax.validation.constraints.Size;
-
-import org.hibernate.validator.constraints.Length;
-
-/**
- * @author Emmanuel Bernard
- * @author Hardy Ferentschik
- */
-@Entity
-public class Tv {
-
-	@Id
-	@Size(max = 2)
-	public String serial;
-
-	@Length(max = 5)
-	public String model;
-
-	public int size;
-
-	@Size(max = 2)
-	public String name;
-
-	@Future
-	public Date expDate;
-
-	@Size(min = 0)
-	public String description;
-
-	@Min(1000)
-	public BigInteger lifetime;
-
-	@NotNull
-	@Valid
-	public Tuner tuner;
-
-	@Valid
-	public Recorder recorder;
-
-	@Embeddable
-	public static class Tuner {
-		@NotNull
-		public String frequency;
-	}
-
-	@Embeddable
-	public static class Recorder {
-		@NotNull
-		public BigDecimal time;
-	}
-}
-=======
-/*
- * Hibernate, Relational Persistence for Idiomatic Java
- *
- * Copyright (c) 2010 by Red Hat Inc and/or its affiliates or by
- * third-party contributors as indicated by either @author tags or express
- * copyright attribution statements applied by the authors.  All
- * third-party contributions are distributed under license by Red Hat Inc.
- *
- * This copyrighted material is made available to anyone wishing to use, modify,
- * copy, or redistribute it subject to the terms and conditions of the GNU
- * Lesser General Public License, as published by the Free Software Foundation.
- *
- * This program is distributed in the hope that it will be useful,
- * but WITHOUT ANY WARRANTY; without even the implied warranty of MERCHANTABILITY
- * or FITNESS FOR A PARTICULAR PURPOSE.  See the GNU Lesser General Public License
- * for more details.
- *
- * You should have received a copy of the GNU Lesser General Public License
- * along with this distribution; if not, write to:
- * Free Software Foundation, Inc.
- * 51 Franklin Street, Fifth Floor
- * Boston, MA  02110-1301  USA
- */
-
-package org.hibernate.test.annotations.beanvalidation;
-import java.math.BigDecimal;
-import java.math.BigInteger;
-import java.util.Date;
-import javax.persistence.Embeddable;
-import javax.persistence.Entity;
-import javax.persistence.Id;
-import javax.persistence.Column;
-import javax.validation.Valid;
-import javax.validation.constraints.Future;
-import javax.validation.constraints.Min;
-import javax.validation.constraints.NotNull;
-import javax.validation.constraints.Size;
-
-import org.hibernate.validator.constraints.Length;
-
-/**
- * @author Emmanuel Bernard
- * @author Hardy Ferentschik
- */
-@Entity
-public class Tv {
-
-	@Id
-	@Size(max = 2)
-	public String serial;
-
-	@Length(max = 5)
-	public String model;
-
-	public int size;
-
-	@Size(max = 2)
-	public String name;
-
-	@Future
-	public Date expDate;
-
-	@Size(min = 0)
-	public String description;
-
-	@Min(1000)
-	public BigInteger lifetime;
-
-	@NotNull
-	@Valid
-	public Tuner tuner;
-
-	@Valid
-	public Recorder recorder;
-
-	@Embeddable
-	public static class Tuner {
-		@NotNull
-		public String frequency;
-	}
-
-	@Embeddable
-	public static class Recorder {
-		@NotNull
-        @Column(name = "`time`")
-		public BigDecimal time;
-	}
-}
->>>>>>> b0fa122c
+/*
+ * Hibernate, Relational Persistence for Idiomatic Java
+ *
+ * Copyright (c) 2010 by Red Hat Inc and/or its affiliates or by
+ * third-party contributors as indicated by either @author tags or express
+ * copyright attribution statements applied by the authors.  All
+ * third-party contributions are distributed under license by Red Hat Inc.
+ *
+ * This copyrighted material is made available to anyone wishing to use, modify,
+ * copy, or redistribute it subject to the terms and conditions of the GNU
+ * Lesser General Public License, as published by the Free Software Foundation.
+ *
+ * This program is distributed in the hope that it will be useful,
+ * but WITHOUT ANY WARRANTY; without even the implied warranty of MERCHANTABILITY
+ * or FITNESS FOR A PARTICULAR PURPOSE.  See the GNU Lesser General Public License
+ * for more details.
+ *
+ * You should have received a copy of the GNU Lesser General Public License
+ * along with this distribution; if not, write to:
+ * Free Software Foundation, Inc.
+ * 51 Franklin Street, Fifth Floor
+ * Boston, MA  02110-1301  USA
+ */
+
+package org.hibernate.test.annotations.beanvalidation;
+import java.math.BigDecimal;
+import java.math.BigInteger;
+import java.util.Date;
+import javax.persistence.Embeddable;
+import javax.persistence.Entity;
+import javax.persistence.Id;
+import javax.persistence.Column;
+import javax.validation.Valid;
+import javax.validation.constraints.Future;
+import javax.validation.constraints.Min;
+import javax.validation.constraints.NotNull;
+import javax.validation.constraints.Size;
+
+import org.hibernate.validator.constraints.Length;
+
+/**
+ * @author Emmanuel Bernard
+ * @author Hardy Ferentschik
+ */
+@Entity
+public class Tv {
+
+	@Id
+	@Size(max = 2)
+	public String serial;
+
+	@Length(max = 5)
+	public String model;
+
+	public int size;
+
+	@Size(max = 2)
+	public String name;
+
+	@Future
+	public Date expDate;
+
+	@Size(min = 0)
+	public String description;
+
+	@Min(1000)
+	public BigInteger lifetime;
+
+	@NotNull
+	@Valid
+	public Tuner tuner;
+
+	@Valid
+	public Recorder recorder;
+
+	@Embeddable
+	public static class Tuner {
+		@NotNull
+		public String frequency;
+	}
+
+	@Embeddable
+	public static class Recorder {
+		@NotNull
+        @Column(name = "`time`")
+		public BigDecimal time;
+	}
+}