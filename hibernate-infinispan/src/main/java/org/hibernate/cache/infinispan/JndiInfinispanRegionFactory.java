/*
 * JBoss, Home of Professional Open Source.
 * Copyright 2009, Red Hat Middleware LLC, and individual contributors
 * as indicated by the @author tags. See the copyright.txt file in the
 * distribution for a full listing of individual contributors.
 *
 * This is free software; you can redistribute it and/or modify it
 * under the terms of the GNU Lesser General Public License as
 * published by the Free Software Foundation; either version 2.1 of
 * the License, or (at your option) any later version.
 *
 * This software is distributed in the hope that it will be useful,
 * but WITHOUT ANY WARRANTY; without even the implied warranty of
 * MERCHANTABILITY or FITNESS FOR A PARTICULAR PURPOSE. See the GNU
 * Lesser General Public License for more details.
 *
 * You should have received a copy of the GNU Lesser General Public
 * License along with this software; if not, write to the Free
 * Software Foundation, Inc., 51 Franklin St, Fifth Floor, Boston, MA
 * 02110-1301 USA, or see the FSF site: http://www.fsf.org.
 */
package org.hibernate.cache.infinispan;

<<<<<<< HEAD
import java.util.Map;

import org.hibernate.cache.CacheException;
import org.hibernate.engine.config.spi.ConfigurationService;
import org.hibernate.engine.config.spi.StandardConverters;
import org.hibernate.engine.jndi.spi.JndiService;
import org.infinispan.manager.EmbeddedCacheManager;
import java.util.Properties;

=======
>>>>>>> f40f814b
import javax.naming.Context;
import javax.naming.InitialContext;
import javax.naming.NamingException;
import java.util.Properties;

import org.infinispan.manager.EmbeddedCacheManager;
import org.infinispan.util.logging.Log;
import org.infinispan.util.logging.LogFactory;

import org.hibernate.cache.CacheException;
import org.hibernate.internal.util.config.ConfigurationHelper;
import org.hibernate.internal.util.jndi.JndiHelper;

/**
 * A {@link org.hibernate.cache.spi.RegionFactory} for <a href="http://www.jboss.org/infinispan">Infinispan</a>-backed cache
 * regions that finds its cache manager in JNDI rather than creating one itself.
 *
 * @author Galder Zamarreño
 * @since 3.5
 */
public class JndiInfinispanRegionFactory extends InfinispanRegionFactory {
<<<<<<< HEAD
   /**
    * Specifies the JNDI name under which the {@link EmbeddedCacheManager} to use is bound.
    * There is no default value -- the user must specify the property.
    */
   public static final String CACHE_MANAGER_RESOURCE_PROP = "hibernate.cache.infinispan.cachemanager";
	@Override
	protected EmbeddedCacheManager createCacheManager(Map properties) throws CacheException {
		String name = getServiceRegistry().getService( ConfigurationService.class ).getSetting(
				CACHE_MANAGER_RESOURCE_PROP,
				StandardConverters.STRING
		);
		if ( name == null ) {
			throw new CacheException( "Configuration property " + CACHE_MANAGER_RESOURCE_PROP + " not set" );
		}
		JndiService jndiService = getServiceRegistry().getService( JndiService.class );
		return (EmbeddedCacheManager) jndiService.locate( name );
=======

	private static final Log log = LogFactory.getLog( JndiInfinispanRegionFactory.class );

	/**
	 * Specifies the JNDI name under which the {@link EmbeddedCacheManager} to use is bound.
	 * There is no default value -- the user must specify the property.
	 */
	public static final String CACHE_MANAGER_RESOURCE_PROP = "hibernate.cache.infinispan.cachemanager";

	/**
	 * Constructs a JndiInfinispanRegionFactory
	 */
	@SuppressWarnings("UnusedDeclaration")
	public JndiInfinispanRegionFactory() {
		super();
	}

	/**
	 * Constructs a JndiInfinispanRegionFactory
	 *
	 * @param props Any properties to apply (not used).
	 */
	@SuppressWarnings("UnusedDeclaration")
	public JndiInfinispanRegionFactory(Properties props) {
		super( props );
	}

	@Override
	protected EmbeddedCacheManager createCacheManager(Properties properties) throws CacheException {
		final String name = ConfigurationHelper.getString( CACHE_MANAGER_RESOURCE_PROP, properties, null );
		if ( name == null ) {
			throw new CacheException( "Configuration property " + CACHE_MANAGER_RESOURCE_PROP + " not set" );
		}
		return locateCacheManager( name, JndiHelper.extractJndiProperties( properties ) );
	}

	private EmbeddedCacheManager locateCacheManager(String jndiNamespace, Properties jndiProperties) {
		Context ctx = null;
		try {
			ctx = new InitialContext( jndiProperties );
			return (EmbeddedCacheManager) ctx.lookup( jndiNamespace );
		}
		catch (NamingException ne) {
			final String msg = "Unable to retrieve CacheManager from JNDI [" + jndiNamespace + "]";
			log.info( msg, ne );
			throw new CacheException( msg );
		}
		finally {
			if ( ctx != null ) {
				try {
					ctx.close();
				}
				catch (NamingException ne) {
					log.info( "Unable to release initial context", ne );
				}
			}
		}
>>>>>>> f40f814b
	}

	@Override
	public void stop() {
		// Do not attempt to stop a cache manager because it wasn't created by this region factory.
	}
}<|MERGE_RESOLUTION|>--- conflicted
+++ resolved
@@ -21,7 +21,6 @@
  */
 package org.hibernate.cache.infinispan;
 
-<<<<<<< HEAD
 import java.util.Map;
 
 import org.hibernate.cache.CacheException;
@@ -29,22 +28,7 @@
 import org.hibernate.engine.config.spi.StandardConverters;
 import org.hibernate.engine.jndi.spi.JndiService;
 import org.infinispan.manager.EmbeddedCacheManager;
-import java.util.Properties;
 
-=======
->>>>>>> f40f814b
-import javax.naming.Context;
-import javax.naming.InitialContext;
-import javax.naming.NamingException;
-import java.util.Properties;
-
-import org.infinispan.manager.EmbeddedCacheManager;
-import org.infinispan.util.logging.Log;
-import org.infinispan.util.logging.LogFactory;
-
-import org.hibernate.cache.CacheException;
-import org.hibernate.internal.util.config.ConfigurationHelper;
-import org.hibernate.internal.util.jndi.JndiHelper;
 
 /**
  * A {@link org.hibernate.cache.spi.RegionFactory} for <a href="http://www.jboss.org/infinispan">Infinispan</a>-backed cache
@@ -54,7 +38,6 @@
  * @since 3.5
  */
 public class JndiInfinispanRegionFactory extends InfinispanRegionFactory {
-<<<<<<< HEAD
    /**
     * Specifies the JNDI name under which the {@link EmbeddedCacheManager} to use is bound.
     * There is no default value -- the user must specify the property.
@@ -71,65 +54,6 @@
 		}
 		JndiService jndiService = getServiceRegistry().getService( JndiService.class );
 		return (EmbeddedCacheManager) jndiService.locate( name );
-=======
-
-	private static final Log log = LogFactory.getLog( JndiInfinispanRegionFactory.class );
-
-	/**
-	 * Specifies the JNDI name under which the {@link EmbeddedCacheManager} to use is bound.
-	 * There is no default value -- the user must specify the property.
-	 */
-	public static final String CACHE_MANAGER_RESOURCE_PROP = "hibernate.cache.infinispan.cachemanager";
-
-	/**
-	 * Constructs a JndiInfinispanRegionFactory
-	 */
-	@SuppressWarnings("UnusedDeclaration")
-	public JndiInfinispanRegionFactory() {
-		super();
-	}
-
-	/**
-	 * Constructs a JndiInfinispanRegionFactory
-	 *
-	 * @param props Any properties to apply (not used).
-	 */
-	@SuppressWarnings("UnusedDeclaration")
-	public JndiInfinispanRegionFactory(Properties props) {
-		super( props );
-	}
-
-	@Override
-	protected EmbeddedCacheManager createCacheManager(Properties properties) throws CacheException {
-		final String name = ConfigurationHelper.getString( CACHE_MANAGER_RESOURCE_PROP, properties, null );
-		if ( name == null ) {
-			throw new CacheException( "Configuration property " + CACHE_MANAGER_RESOURCE_PROP + " not set" );
-		}
-		return locateCacheManager( name, JndiHelper.extractJndiProperties( properties ) );
-	}
-
-	private EmbeddedCacheManager locateCacheManager(String jndiNamespace, Properties jndiProperties) {
-		Context ctx = null;
-		try {
-			ctx = new InitialContext( jndiProperties );
-			return (EmbeddedCacheManager) ctx.lookup( jndiNamespace );
-		}
-		catch (NamingException ne) {
-			final String msg = "Unable to retrieve CacheManager from JNDI [" + jndiNamespace + "]";
-			log.info( msg, ne );
-			throw new CacheException( msg );
-		}
-		finally {
-			if ( ctx != null ) {
-				try {
-					ctx.close();
-				}
-				catch (NamingException ne) {
-					log.info( "Unable to release initial context", ne );
-				}
-			}
-		}
->>>>>>> f40f814b
 	}
 
 	@Override
